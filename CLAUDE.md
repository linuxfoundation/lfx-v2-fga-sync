--- conflicted
+++ resolved
@@ -99,6 +99,58 @@
 
 Simple project UID string.
 
+### Committee Update Message (`lfx.update_access.committee`)
+
+```json
+{
+  "uid": "committee-123",
+  "object_type": "committee",
+  "public": true,
+  "relations": {
+    "member": ["user1", "user2"],
+    "viewer": ["user3"]
+  },
+  "references": {
+    "parent": "committee-456",
+    "project": "project-789"
+  }
+}
+```
+
+The committee update message uses a generic structure with `relations` and `references` maps to support flexible
+relation management.
+
+### Committee Delete Message (`lfx.delete_all_access.committee`)
+
+```text
+committee-123
+```
+
+Simple committee UID string.
+
+### Committee Member Put Message (`lfx.put_member.committee`)
+
+```json
+{
+  "username": "user-123",
+  "committee_uid": "committee-456"
+}
+```
+
+Adds a member to a committee. This is an idempotent operation that creates the `member` relation between the user
+and the committee.
+
+### Committee Member Remove Message (`lfx.remove_member.committee`)
+
+```json
+{
+  "username": "user-123",
+  "committee_uid": "committee-456"
+}
+```
+
+Removes a member from a committee. This deletes the `member` relation between the user and the committee.
+
 ### Meeting Update Message (`lfx.update_access.meeting`)
 
 ```json
@@ -177,6 +229,7 @@
 ```
 
 The `artifact_visibility` field determines who can access the recording:
+
 - `"public"`: All users get viewer access
 - `"meeting_hosts"`: Only participants with `host: true` get viewer access
 - `"meeting_participants"`: All participants get viewer access
@@ -202,6 +255,7 @@
 ```
 
 The `artifact_visibility` field determines who can access the transcript:
+
 - `"public"`: All users get viewer access
 - `"meeting_hosts"`: Only participants with `host: true` get viewer access
 - `"meeting_participants"`: All participants get viewer access
@@ -227,6 +281,7 @@
 ```
 
 The `artifact_visibility` field determines who can access the summary:
+
 - `"public"`: All users get viewer access
 - `"meeting_hosts"`: Only participants with `host: true` get viewer access
 - `"meeting_participants"`: All participants get viewer access
@@ -246,6 +301,7 @@
 ```
 
 When a participant is added or updated:
+
 1. Updates their relations on the past meeting (host, invitee, attendee)
 2. Syncs their viewer access to all artifacts based on `artifact_visibility`:
    - `"public"`: No action needed (user:* already grants access)
@@ -269,33 +325,10 @@
 ```
 
 When a participant is removed:
+
 1. Removes all their relations from the past meeting
 2. Removes their viewer access from all artifacts (regardless of artifact_visibility)
 
-<<<<<<< HEAD
-### Committee Member Put Message (`lfx.put_member.committee`)
-
-```json
-{
-  "username": "user-123",
-  "committee_uid": "committee-456"
-}
-```
-
-Adds a member to a committee. This is an idempotent operation that creates the `member` relation between the user
-and the committee.
-
-### Committee Member Remove Message (`lfx.remove_member.committee`)
-
-```json
-{
-  "username": "user-123",
-  "committee_uid": "committee-456"
-}
-```
-
-Removes a member from a committee. This deletes the `member` relation between the user and the committee.
-=======
 ### Past Meeting Attachment Update Message (`lfx.update_access.past_meeting_attachment`)
 
 ```json
@@ -312,7 +345,6 @@
 ```
 
 Simple attachment UID string.
->>>>>>> a5af8653
 
 ## Testing
 
@@ -347,12 +379,14 @@
 - `accessCheckHandler()` - Processes authorization queries with caching
 - `projectUpdateHandler()` - Manages project permission synchronization
 - `projectDeleteHandler()` - Handles cleanup of project permissions
+- `committeeUpdateAccessHandler()` - Manages committee permission synchronization
+- `committeeDeleteAllAccessHandler()` - Handles cleanup of committee permissions
+- `committeeMemberPutHandler()` - Adds committee members
+- `committeeMemberRemoveHandler()` - Removes committee members
 - `meetingUpdateAccessHandler()` - Manages meeting permission synchronization
 - `meetingDeleteAllAccessHandler()` - Handles cleanup of meeting permissions
 - `meetingRegistrantPutHandler()` - Adds meeting registrants (participant/host)
 - `meetingRegistrantRemoveHandler()` - Removes meeting registrants
-- `committeeMemberPutHandler()` - Adds committee members
-- `committeeMemberRemoveHandler()` - Removes committee members
 
 ### Service Abstraction
 
