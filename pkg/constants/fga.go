// Copyright The Linux Foundation and each contributor to LFX.
// SPDX-License-Identifier: MIT

package constants

// OpenFGA relation constants for fine-grained authorization.
// These define the relationships between users and objects in the authorization model.
// Note: constants for one object type can still be the same as for another object type.
// (e.g. RelationViewer is the same for both project and meeting)
const (
	// Project relations
	RelationParent             = "parent"
	RelationOwner              = "owner"
	RelationWriter             = "writer"
	RelationAuditor            = "auditor"
	RelationMeetingCoordinator = "meeting_coordinator"
	RelationViewer             = "viewer"

	// Meeting relations
	RelationProject     = "project"
	RelationCommittee   = "committee"
	RelationOrganizer   = "organizer"
	RelationHost        = "host"
	RelationParticipant = "participant"
	RelationAttendee    = "attendee"
	RelationInvitee     = "invitee"
	RelationMeeting     = "meeting"
	RelationPastMeeting = "past_meeting"

	// Team relations
	RelationMember = "member"

	// Object type prefixes
	ObjectTypeUser                  = "user:"
	ObjectTypeProject               = "project:"
	ObjectTypeCommittee             = "committee:"
	ObjectTypeTeam                  = "team:"
	ObjectTypeMeeting               = "meeting:"
	ObjectTypeMeetingAttachment     = "meeting_attachment:"
	ObjectTypePastMeeting           = "past_meeting:"
	ObjectTypePastMeetingAttachment = "past_meeting_attachment:"
	ObjectTypePastMeetingRecording  = "past_meeting_recording:"
	ObjectTypePastMeetingTranscript = "past_meeting_transcript:"
	ObjectTypePastMeetingSummary    = "past_meeting_summary:"
	ObjectTypeGroupsIOService       = "groupsio_service:"
	ObjectTypeGroupsIOMailingList   = "groupsio_mailing_list:"

	// V1 object type prefixes (for read-only LFX v1 data sync)
	ObjectTypeV1Meeting               = "v1_meeting:"
	ObjectTypeV1PastMeeting           = "v1_past_meeting:"
	ObjectTypeV1PastMeetingRecording  = "v1_past_meeting_recording:"
	ObjectTypeV1PastMeetingTranscript = "v1_past_meeting_transcript:"
	ObjectTypeV1PastMeetingSummary    = "v1_past_meeting_summary:"

	// Special user identifiers
	UserWildcard = "user:*" // Public access (all users)

<<<<<<< HEAD
	// Operation types for logging and message processing
=======
	// Artifact visibility settings
	VisibilityPublic              = "public"
	VisibilityMeetingHosts        = "meeting_hosts"
	VisibilityMeetingParticipants = "meeting_participants"

	// Operation types
>>>>>>> a5af8653
	OperationPut    = "put"
	OperationRemove = "remove"
)<|MERGE_RESOLUTION|>--- conflicted
+++ resolved
@@ -55,16 +55,12 @@
 	// Special user identifiers
 	UserWildcard = "user:*" // Public access (all users)
 
-<<<<<<< HEAD
-	// Operation types for logging and message processing
-=======
 	// Artifact visibility settings
 	VisibilityPublic              = "public"
 	VisibilityMeetingHosts        = "meeting_hosts"
 	VisibilityMeetingParticipants = "meeting_participants"
 
 	// Operation types
->>>>>>> a5af8653
 	OperationPut    = "put"
 	OperationRemove = "remove"
 )